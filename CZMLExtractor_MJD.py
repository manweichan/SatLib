--- conflicted
+++ resolved
@@ -328,21 +328,12 @@
     
     def add_communication(
         self,
-<<<<<<< HEAD
-        id,
-=======
->>>>>>> 0ad9d183
         reference1,
         reference2,
         true_time_intervals,
         time_intervals,
-<<<<<<< HEAD
-        name=None,
-        description=None,
-=======
         id_name=None,
         id_description=None,
->>>>>>> 0ad9d183
         line_width=None,
         line_color=None,
         arc_Type=None,
@@ -352,17 +343,9 @@
         
         Parameters
         ----------
-<<<<<<< HEAD
-        id : str
-            Set link id
-        name : str
-            Set link name
-        description : str
-=======
         id_name : str
             Set link name
         id_description : str
->>>>>>> 0ad9d183
             Set link description
         reference1 : str
             id of 1st reference
@@ -385,15 +368,9 @@
         L= [pt_1,pt_2]
         
         pckt = Packet(
-<<<<<<< HEAD
-                    id=id,
-                    name=name,
-                    description=description,
-=======
                     id=reference1+"-to-"+reference2,
                     name=id_name,
                     description=id_description,
->>>>>>> 0ad9d183
                     availability=true_time_intervals,
                     polyline=Polyline(positions=PositionList(references=L),
                                       arcType=arc_Type if arc_Type is not None else "NONE",
@@ -407,20 +384,11 @@
 
     def add_conicSensor(
         self,
-<<<<<<< HEAD
-        id,
-        satID,
-        alt,
-        sensorAngle,
-        name=None,
-        description=None,
-=======
         satID,
         alt,
         sensorAngle,
         id_name=None,
         id_description=None,
->>>>>>> 0ad9d183
         cone_color=None
 
     ):
@@ -429,17 +397,9 @@
         
         Parameters
         ----------
-<<<<<<< HEAD
-        id : str
-            Set sensor id
-        name : str
-            Set sensor name
-        description : str
-=======
         id_name : str
             Set sensor name
         id_description : str
->>>>>>> 0ad9d183
             Set sensor description
         satID : int
             str format of the satID
@@ -450,21 +410,12 @@
         cone_color : list of int
             color/transparency of cone
         """
-<<<<<<< HEAD
-        rad = alt * math.sin(sensorAngle/2)
-
-        pckt = Packet(
-                    id=id,
-                    name=name,
-                    description=description,
-=======
         rad = alt * math.sin(sensorAngle)
 
         pckt = Packet(
                     id="CS"+str(satID),
                     name=id_name,
                     description=id_description,
->>>>>>> 0ad9d183
                     availability=TimeInterval(start=self.start_epoch, end=self.end_epoch),
                     position=Position(reference=str(satID)+"#position"),
                     cylinder=Cylinder(length=alt,
